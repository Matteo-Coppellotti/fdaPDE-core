// This file is part of fdaPDE, a C++ library for physics-informed
// spatial and functional data analysis.
//
// This program is free software: you can redistribute it and/or modify
// it under the terms of the GNU General Public License as published by
// the Free Software Foundation, either version 3 of the License, or
// (at your option) any later version.
//
// This program is distributed in the hope that it will be useful,
// but WITHOUT ANY WARRANTY; without even the implied warranty of
// MERCHANTABILITY or FITNESS FOR A PARTICULAR PURPOSE.  See the
// GNU General Public License for more details.
//
// You should have received a copy of the GNU General Public License
// along with this program.  If not, see <http://www.gnu.org/licenses/>.

#ifndef __FEM_ASSEMBLER_H__
#define __FEM_ASSEMBLER_H__

#include <memory>

#include "../fields/field_ptrs.h"
#include "../fields/scalar_field.h"
#include "../fields/vector_field.h"
#include "../mesh/element.h"
#include "../mesh/mesh.h"
#include "../pde/assembler.h"
#include "../utils/compile_time.h"
#include "../utils/integration/integrator.h"
#include "../utils/symbols.h"
#include "basis/multivariate_polynomial.h"
#include "fem_symbols.h"

namespace fdapde {
namespace core {

// finite element method assembler
template <typename D, typename B, typename I> class Assembler<FEM, D, B, I> {
   private:
    static constexpr std::size_t n_basis = D::n_dof_per_element;
    const D& mesh_;          // triangulated problem domain
    const I& integrator_;    // quadrature rule
    B reference_basis_ {};   // functional basis over reference unit simplex
    std::size_t dof_;        // overall number of unknowns in FEM linear system
    const Eigen::Matrix<int, Eigen::Dynamic, Eigen::Dynamic, Eigen::RowMajor>& dof_table_;
    DVector<double> f_;   // for non-linear operators, the estimate of the approximated solution 
   public:
    Assembler(const D& mesh, const I& integrator) :
      mesh_(mesh), integrator_(integrator), dof_(mesh_.dof()), dof_table_(mesh.dof_table()) {};
  Assembler(const D& mesh, const I& integrator, const DVector<double>& f) :
    mesh_(mesh), integrator_(integrator), dof_(mesh_.dof()), dof_table_(mesh.dof_table()), f_(f) {};
  
    // discretization methods
    template <typename E> SpMatrix<double> discretize_operator(const E& op);
    template <typename F> DVector<double> discretize_forcing(const F& force);
};

// implementative details

// assembly for the discretization matrix of a general operator L
template <typename D, typename B, typename I>
template <typename E>
SpMatrix<double> Assembler<FEM, D, B, I>::discretize_operator(const E& op) {
    constexpr std::size_t M = D::local_dimension;
    constexpr std::size_t N = D::embedding_dimension;
    std::vector<Eigen::Triplet<double>> triplet_list;   // store triplets (node_i, node_j, integral_value)
    SpMatrix<double> discretization_matrix;

    // properly preallocate memory to avoid reallocations
    triplet_list.reserve(n_basis * mesh_.n_elements());
    discretization_matrix.resize(dof_, dof_);

    // prepare space for bilinear form components
    using BasisType = typename B::ElementType;
    using NablaType = decltype(std::declval<BasisType>().derive());
    BasisType buff_psi_i, buff_psi_j;               // basis functions \psi_i, \psi_j
    NablaType buff_nabla_psi_i, buff_nabla_psi_j;   // gradient of basis functions \nabla \psi_i, \nabla \psi_j
    MatrixConst<M, N, M> buff_invJ;   // (J^{-1})^T, being J the inverse of the barycentric matrix relative to element e
    DVector<double> f(D::n_dof_per_element);  // active solution coefficients on current element e
    // prepare buffer to be sent to bilinear form
    auto mem_buffer = std::make_tuple(
      ScalarPtr(&buff_psi_i), ScalarPtr(&buff_psi_j), VectorPtr(&buff_nabla_psi_i), VectorPtr(&buff_nabla_psi_j),
      MatrixPtr(&buff_invJ), &f); 

    // develop bilinear form expression in an integrable field here once
    auto weak_form = op.integrate(mem_buffer);   // let the compiler deduce the type of the expression template!

    std::size_t current_id;
    // cycle over all mesh elements
    for (const auto& e : mesh_) {
        // update elements related informations
      buff_invJ = e.inv_barycentric_matrix().transpose(); // affine map from current element to reference element
      current_id = e.ID(); // element ID
      
      if(!is_empty(f_)) // should be bypassed in case of linear operators via an if constexpr!!!
	for(std::size_t dof = 0; dof < D::n_dof_per_element; dof++) { f[dof] = f_[dof_table_(current_id,dof)]; } 

        // consider all pair of nodes
        for (size_t i = 0; i < n_basis; ++i) {
            buff_psi_i = reference_basis_[i];
            buff_nabla_psi_i = buff_psi_i.derive();   // update buffers content
            for (size_t j = 0; j < n_basis; ++j) {
                buff_psi_j = reference_basis_[j];
                buff_nabla_psi_j = buff_psi_j.derive();   // update buffers content
                if constexpr (is_symmetric<decltype(op)>::value) {
                    // compute only half of the discretization matrix if the operator is symmetric
                    if (dof_table_(current_id, i) >= dof_table_(current_id, j)) {
<<<<<<< HEAD
                        double value = integrator_.template integrate<decltype(op)>(e, weak_form);
			
=======
                        double value = integrator_.template integrate<decltype(op)>(e, f);

>>>>>>> 33cb6eeb
                        // linearity of the integral is implicitlu used during matrix construction, since duplicated
                        // triplets are summed up, see Eigen docs for more details
                        triplet_list.emplace_back(dof_table_(current_id, i), dof_table_(current_id, j), value);
                    }
                } else {
                    // not any optimization to perform in the general case
                    double value = integrator_.template integrate<decltype(op)>(e, weak_form);
                    triplet_list.emplace_back(dof_table_(current_id, i), dof_table_(current_id, j), value);
                }
            }
        }
    }
    // matrix assembled
    discretization_matrix.setFromTriplets(triplet_list.begin(), triplet_list.end());
    discretization_matrix.makeCompressed();

    // return just half of the discretization matrix if the form is symmetric (lower triangular part)
    if constexpr (is_symmetric<decltype(op)>::value)
        return discretization_matrix.selfadjointView<Eigen::Lower>();
    else
        return discretization_matrix;
};

template <typename D, typename B, typename I>
template <typename F>
DVector<double> Assembler<FEM, D, B, I>::discretize_forcing(const F& f) {
    // allocate space for result vector
    DVector<double> discretization_vector {};
    discretization_vector.resize(dof_, 1);   // there are as many basis functions as degrees of freedom on the mesh
    discretization_vector.fill(0);           // init result vector to zero

    // build forcing vector
    for (const auto& e : mesh_) {
        for (size_t i = 0; i < n_basis; ++i) {
            // integrate \int_e [f*\psi], exploit integral linearity
            discretization_vector[dof_table_(e.ID(), i)] += integrator_.integrate(e, f, reference_basis_[i]);
        }
    }
    return discretization_vector;
}

}   // namespace core
}   // namespace fdapde

#endif   // __FEM_ASSEMBLER_H__<|MERGE_RESOLUTION|>--- conflicted
+++ resolved
@@ -105,14 +105,9 @@
                 if constexpr (is_symmetric<decltype(op)>::value) {
                     // compute only half of the discretization matrix if the operator is symmetric
                     if (dof_table_(current_id, i) >= dof_table_(current_id, j)) {
-<<<<<<< HEAD
                         double value = integrator_.template integrate<decltype(op)>(e, weak_form);
-			
-=======
-                        double value = integrator_.template integrate<decltype(op)>(e, f);
 
->>>>>>> 33cb6eeb
-                        // linearity of the integral is implicitlu used during matrix construction, since duplicated
+			// linearity of the integral is implicitly used during matrix construction, since duplicated
                         // triplets are summed up, see Eigen docs for more details
                         triplet_list.emplace_back(dof_table_(current_id, i), dof_table_(current_id, j), value);
                     }
